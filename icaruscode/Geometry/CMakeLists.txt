--- conflicted
+++ resolved
@@ -23,10 +23,7 @@
     ${CETLIB_EXCEPT}
     ${FHICLCPP}
     ${ROOT_GEOM}
-<<<<<<< HEAD
-=======
     ${ROOT_GENVECTOR}
->>>>>>> 25fe2808
     ${ROOT_BASIC_LIB_LIST}
   SERVICE_LIBRARIES
     icaruscode_Geometry
