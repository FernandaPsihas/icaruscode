--- conflicted
+++ resolved
@@ -33,21 +33,16 @@
 # Add the dependent product and version
 
 product             version
-<<<<<<< HEAD
+larsoft            v08_43_00
+icarusutil         v08_43_00
 larsoft            v08_41_00
 icarusutil         v08_41_00
 icarussigproc      v08_41_00
 icarus_data        v08_31_01
 genie_xsec         v3_00_04a
+sbndaq_artdaq_core v0_04_02_f02
 fftw               v3_3_8a
 sbndaq_artdaq_core v0_04_02_f01
-=======
-larsoft            v08_43_00
-icarusutil         v08_43_00
-icarus_data        v08_31_01
-genie_xsec         v3_00_04a
-sbndaq_artdaq_core v0_04_02_f02
->>>>>>> ecb863cd
 
 cetbuildtools	v7_14_00	-	only_for_build
 end_product_list
@@ -56,7 +51,6 @@
 # We now define allowed qualifiers and the corresponding qualifiers for the depdencies.
 # Make a table by adding columns before "notes". 
 # e15  - with gcc 6.4.0 and -std=c++1y
-<<<<<<< HEAD
 qualifier		larsoft			icarusutil   icarussigproc   icarus_data  sbndaq_artdaq_core    genie_xsec              fftw notes
 e19:debug		e19:debug		e19:debug       e19:debug      -nq-        e19:s94:debug	    G1810a0211a:k250:e1000  debug
 e19:opt			e19:opt			e19:opt     	e19:opt        -nq-        e19:s94:opt	    	G1810a0211a:k250:e1000  opt
@@ -66,17 +60,6 @@
 c7:debug    	c7:debug    	c7:debug    	c7:debug       -nq-        c7:s94:debug	        G1810a0211a:k250:e1000  debug
 c7:opt      	c7:opt      	c7:opt      	c7:opt         -nq-        c7:s94:opt	    	G1810a0211a:k250:e1000  opt
 c7:prof     	c7:prof     	c7:prof     	c7:prof        -nq-        c7:s94:prof	    	G1810a0211a:k250:e1000  prof
-=======
-qualifier		larsoft			icarusutil  icarus_data sbndaq_artdaq_core  genie_xsec notes
-e19:debug		e19:debug		e19:debug   	-nq-        e19:s95:debug	    G1810a0211a:k250:e1000
-e19:opt			e19:opt			e19:opt     	-nq-        e19:s95:opt	    	G1810a0211a:k250:e1000
-e19:prof    	e19:prof		e19:prof    	-nq-        e19:s95:prof	    G1810a0211a:k250:e1000
-e19:py2:debug	e19:py2:debug	e19:py2:debug   -nq-        e19:py2:s94:debug	G1810a0211a:k250:e1000
-e19:py2:prof    e19:py2:prof	e19:py2:prof    -nq-        e19:py2:s94:prof	G1810a0211a:k250:e1000
-c7:debug    	c7:debug    	c7:debug    	-nq-        c7:s94:debug	    G1810a0211a:k250:e1000
-c7:opt      	c7:opt      	c7:opt      	-nq-        c7:s94:opt	    	G1810a0211a:k250:e1000
-c7:prof     	c7:prof     	c7:prof     	-nq-        c7:s94:prof	    	G1810a0211a:k250:e1000
->>>>>>> ecb863cd
 end_qualifier_list
 
 # Preserve tabs and formatting in emacs and vi / vim:
